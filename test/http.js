/*jslint node: true*/
var supertest = require('supertest');
var path = require('path');
var fs = require('fs');
var S = require('string');
var li = require('li');
var ldnode = require('../index');

describe('HTTP APIs', function() {

  var emptyResponse = function(res) {
      if (res.text.length !== 0) {
          console.log("Not empty response");
      }
  };
  var getLink = function(res, rel) {
      var links = res.headers.link.split(',');
      for (var i in links) {
          var link = links[i];
          var parsedLink = li.parse(link);
          if (parsedLink[rel]) {
            return parsedLink[rel];
          }
      }
      return undefined;
  };
  var hasHeader = function(rel, value) {
      var handler = function(res) {
          var link = getLink(res, rel);
          if (link) {
              if (link !== value) {
                  console.log("Not same value:", value, '!=', link);
              }
          } else {
              console.log(rel, "header does not exist:", link);
          }
      };
      return handler;
  };

  var address = 'http://localhost:3457';
  var ldpServer = ldnode.createServer({
    root: __dirname + '/resources',
    xssProxy: '/proxy'
  });
  ldpServer.listen(3457);

  var suffixAcl = ".acl";
  var suffixMeta = ".meta";

<<<<<<< HEAD
  describe('Proxy', function() {
    it('should return the website in ?uri', function(done) {
      server.get('/proxy?uri=http://google.com')
        .expect(200, done);
    });
  });
=======
  var server = supertest(address);
>>>>>>> 3d82b7c1

  describe('GET Root container', function() {
      it('should have Access-Control-Allow-Origin as the req.Origin', function(done) {
          server.get('/')
              .set('Origin', 'http://example.com')
              .expect('Access-Control-Allow-Origin', 'http://example.com')
              .expect(200, done);
      });

      it('Should exists', function(done) {
          server.get('/')
              .expect(200, done);
      });
      it('Should be a turtle file by default', function(done) {
          server.get('/')
              .expect('content-type', /text\/turtle/)
              .expect(200, done);
      });
  });

  describe('OPTIONS API', function (){

    it('should have an empty response', function(done) {
      server.options('/sampleContainer/example1.ttl')
          .expect(emptyResponse)
          .end(done);
    });

    it('should return 204 on success', function(done) {
      server.options('/sampleContainer/example1.ttl')
          .expect(204)
          .end(done);
    });

    it('should have Access-Control-Allow-Origin', function(done) {
        server.options('/sampleContainer/example1.ttl')
            .set('Origin', 'http://example.com')
            .expect('Access-Control-Allow-Origin', 'http://example.com')
            .end(done);
    });

    it('should have set acl and describedBy Links for resource', function(done) {
      server.options('/sampleContainer/example1.ttl')
          .expect(hasHeader('acl', 'example1.ttl' + suffixAcl))
          .expect(hasHeader('describedBy', 'example1.ttl' + suffixMeta))
          .end(done);
    });

    it('should have set Link as resource', function(done) {
      server.options('/sampleContainer/example1.ttl')
          .expect('Link', /<http:\/\/www.w3.org\/ns\/ldp#Resource>; rel="type"/)
          .end(done);
    });

    it('should have set Link as Container/BasicContainer', function(done) {
      server.options('/sampleContainer/')
          .set('Origin', 'http://example.com')
          .expect('Link', /<http:\/\/www.w3.org\/ns\/ldp#BasicContainer>; rel="type"/)
          .expect('Link', /<http:\/\/www.w3.org\/ns\/ldp#Container>; rel="type"/)
          .end(done);
    });

    it('should have set acl and describedBy Links for container', function(done) {
      server.options('/sampleContainer/')
          .expect(hasHeader('acl', suffixAcl))
          .expect(hasHeader('describedBy', suffixMeta))
          .end(done);
    });
  });

  describe('GET API', function() {
      it('should have Access-Control-Allow-Origin as Origin on containers', function(done) {
          server.get('/sampleContainer')
              .set('Origin', 'http://example.com')
              .expect('Access-Control-Allow-Origin', 'http://example.com')
              .expect(200, done);
      });

      it('should have Access-Control-Allow-Origin as Origin on resources', function(done) {
          server.get('/sampleContainer/example1.ttl')
              .set('Origin', 'http://example.com')
              .expect('Access-Control-Allow-Origin', 'http://example.com')
              .expect(200, done);
      });

      it('should have set Link as resource', function(done) {
        server.get('/sampleContainer/example1.ttl')
            .expect('Link', /<http:\/\/www.w3.org\/ns\/ldp#Resource>; rel="type"/)
            .expect(200, done);
      });
      it('should have set acl and describedBy Links for resource', function(done) {
        server.get('/sampleContainer/example1.ttl')
            .expect(hasHeader('acl', 'example1.ttl' + suffixAcl))
            .expect(hasHeader('describedBy', 'example1.ttl' + suffixMeta))
            .end(done);
      });

      it('should have set Link as Container/BasicContainer', function(done) {
        server.head('/sampleContainer/')
            .expect('Link', /<http:\/\/www.w3.org\/ns\/ldp#BasicContainer>; rel="type"/)
            .expect('Link', /<http:\/\/www.w3.org\/ns\/ldp#Container>; rel="type"/)
            .expect(200, done);
      });
      it('should return 404 for non-existent resource', function(done) {
          server.get('/invalidfile.foo')
              .expect(404, done);
      });
      it('should return basic container link for directories', function(done) {
          server.get('/')
              .expect('Link', /http:\/\/www.w3.org\/ns\/ldp#BasicContainer/)
              .expect(200, done);
      });
      it('should return resource link for files', function(done) {
          server.get('/hello.html')
              .expect('Link', /<http:\/\/www.w3.org\/ns\/ldp#Resource>; rel="type"/)
              .expect(200, done);
      });
      it('should have glob support', function(done) {
          server.get('/sampleContainer/example*')
              .expect('content-type', /text\/turtle/)
              .expect(200, done);
      });

      it('should have set acl and describedBy Links for container', function(done) {
          server.get('/sampleContainer/')
              .expect(hasHeader('acl', suffixAcl))
              .expect(hasHeader('describedBy', suffixMeta))
              .end(done);
      });
  });

  describe('HEAD API', function() {
      it('should have Access-Control-Allow-Origin as Origin', function(done) {
          server.head('/sampleContainer/example1.ttl')
              .set('Origin', 'http://example.com')
              .expect('Access-Control-Allow-Origin', 'http://example.com')
              .expect(200, done);
      });

      it('Should return empty response body', function(done) {
          server.head('/patch-5-initial.ttl')
              .expect(emptyResponse)
              .expect(200, done);
      });

      it('should have set Link as Resource', function(done) {
        server.head('/sampleContainer/example1.ttl')
            .expect('Link', /<http:\/\/www.w3.org\/ns\/ldp#Resource>; rel="type"/)
            .expect(200, done);
      });
      it('should have set acl and describedBy Links for resource', function(done) {
          server.get('/sampleContainer/example1.ttl')
              .expect(hasHeader('acl', 'example1.ttl' + suffixAcl))
              .expect(hasHeader('describedBy', 'example1.ttl' + suffixMeta))
              .end(done);
      });

      it('should have set Link as Container/BasicContainer', function(done) {
        server.get('/sampleContainer/')
            .expect('Link', /<http:\/\/www.w3.org\/ns\/ldp#BasicContainer>; rel="type"/)
            .expect('Link', /<http:\/\/www.w3.org\/ns\/ldp#Container>; rel="type"/)
            .expect(200, done);
      });

      it('should have set acl and describedBy Links for container', function(done) {
          server.get('/sampleContainer/')
              .expect(hasHeader('acl', suffixAcl))
              .expect(hasHeader('describedBy', suffixMeta))
              .end(done);
      });
  });

  describe('PUT API', function() {
      var putRequestBody = fs.readFileSync(__dirname + '/resources/sampleContainer/put1.ttl', {
          'encoding': 'utf8'
      });
      it('Should create new resource', function(done) {
          server.put('/put-resource-1.ttl')
              .send(putRequestBody)
              .set('content-type', 'text/turtle')
              .expect(201, done);
      });
      it('Should create directories if they do not exist', function (done) {
          server.put('/foo/bar/baz.ttl')
              .send(putRequestBody)
              .set('content-type', 'text/turtle')
              .expect(hasHeader('describedBy', 'baz.ttl' + suffixMeta))
              .expect(hasHeader('acl', 'baz.ttl' + suffixAcl))
              .expect(function() {
                  fs.unlinkSync(__dirname + '/resources/foo/bar/baz.ttl');
                  fs.rmdirSync(__dirname + '/resources/foo/bar/');
                  fs.rmdirSync(__dirname + '/resources/foo/');
              })
              .expect(201, done);
      });
      it('Should return 409 code when trying to put to a container', function(done) {
          server.put('/')
              .expect(409, done);
      });
  });

  describe('DELETE API', function() {
      it('Should return 404 status when deleting a file that does not exists',
          function(done) {
              server.delete('/false-file-48484848')
                  .expect(404, done);
          });
      it('Should delete previously PUT file', function(done) {
          server.delete('/put-resource-1.ttl')
              .expect(200, done);
      });
  });

  describe('POST API', function() {
      var postRequest1Body = fs.readFileSync(__dirname + '/resources/sampleContainer/put1.ttl', {
          'encoding': 'utf8'
      });
      var postRequest2Body = fs.readFileSync(__dirname + '/resources/sampleContainer/post2.ttl', {
          'encoding': 'utf8'
      });
      it('Should create new resource', function(done) {
          server.post('/')
              .send(postRequest1Body)
              .set('content-type', 'text/turtle')
              .set('slug', 'post-resource-1')
              .expect('location', address + '/post-resource-1.ttl')
              .expect(hasHeader('describedBy', suffixMeta))
              .expect(hasHeader('acl', suffixAcl))
              .expect(201, done);
      });
      it('Should reject requests to existing resources', function(done) {
          server.post('/')
              .send(postRequest1Body)
              .set('content-type', 'text/turtle')
              .set('slug', 'post-resource-1')
              .expect(400, done);
      });
      it('Should be able to delete newly created resource', function(done) {
          server.delete('/post-resource-1.ttl')
              .expect(200, done);
      });
      var postResourceName;
      var setResourceName = function(res) {
          postResourceName = res.header.location;
      };
      it('Should create new resource without slug header', function(done) {
          server.post('/')
              .send(postRequest1Body)
              .set('content-type', 'text/turtle')
              .expect(201)
              .expect(setResourceName)
              .end(done);
      });
      it('Should be able to delete newly created resource', function(done) {
          server.delete('/' + S(postResourceName).chompLeft(address).s)
              .expect(200, done);
      });
      it('Should create container', function(done) {
          server.post('/')
              .set('content-type', 'text/turtle')
              .set('slug', 'loans')
              .set('link', '<http://www.w3.org/ns/ldp#BasicContainer>; rel="type"')
              .send(postRequest2Body)
              .expect(201, done);
      });
      it('Should be able to access container', function(done) {
          server.get('/loans')
              .expect('content-type', /text\/turtle/)
              .expect(function() {
                  fs.unlinkSync(__dirname + '/resources/loans/.meta');
                  fs.rmdirSync(__dirname + '/resources/loans/');
              })
              .expect(200, done);
      });
  });
});
<|MERGE_RESOLUTION|>--- conflicted
+++ resolved
@@ -40,24 +40,14 @@
 
   var address = 'http://localhost:3457';
   var ldpServer = ldnode.createServer({
-    root: __dirname + '/resources',
-    xssProxy: '/proxy'
+    root: __dirname + '/resources'
   });
   ldpServer.listen(3457);
 
   var suffixAcl = ".acl";
   var suffixMeta = ".meta";
 
-<<<<<<< HEAD
-  describe('Proxy', function() {
-    it('should return the website in ?uri', function(done) {
-      server.get('/proxy?uri=http://google.com')
-        .expect(200, done);
-    });
-  });
-=======
   var server = supertest(address);
->>>>>>> 3d82b7c1
 
   describe('GET Root container', function() {
       it('should have Access-Control-Allow-Origin as the req.Origin', function(done) {
