/*jslint node: true*/
var supertest = require('supertest');
var path = require('path');
var ldnode = require('../index');
var fs = require('fs');
var S = require('string');
var li = require('li');

var emptyResponse = function(res) {
    return 0 !== res.text.length;
};

describe('HTTP APIs', function() {
  var address = 'http://localhost:3457';
  var ldp = ldnode.createServer({
    root: __dirname + '/resources',
  });
  ldp.listen(3457);

  var server = supertest(address);


  describe('GET Root container', function() {
      it('should have Access-Control-Allow-Origin as the req.Origin', function(done) {
          server.get('/')
              .set('Origin', 'http://example.com')
              .expect('Access-Control-Allow-Origin', 'http://example.com')
              .expect(200, done);
      });

      it('Should exists', function(done) {
          server.get('/')
              .expect(200, done);
      });
      it('Should be a turtle file by default', function(done) {
          server.get('/')
              .expect('content-type', /text\/turtle/)
              .expect(200, done);
      });
  });

  describe('OPTIONS API', function (){

    it('should have an empty response', function(done) {
      server.options('/sampleContainer/example1.ttl')
          .expect(emptyResponse)
          .end(done);
    });

    it('should return 204 on success', function(done) {
      server.options('/sampleContainer/example1.ttl')
          .expect(204)
          .end(done);
    });

    it('should have Access-Control-Allow-Origin on OPTIONS', function(done) {
        server.options('/sampleContainer/example1.ttl')
            .set('Origin', 'http://example.com')
            .expect('Access-Control-Allow-Origin', 'http://example.com')
            .end(done);
    });

    it('should have set Link as resource in OPTIONS', function(done) {
      server.options('/sampleContainer/example1.ttl')
          .expect('Link', "<http://www.w3.org/ns/ldp#Resource>; rel='type'")
          .end(done);
    });

    it('should have set Link as Container/BasicContainer in OPTIONS', function(done) {
      server.options('/sampleContainer/')
          .set('Origin', 'http://example.com')
          .expect('Link', "<http://www.w3.org/ns/ldp#Container>; rel='type'," +
            " <http://www.w3.org/ns/ldp#BasicContainer>; rel='type'")
          .end(done);
    });
  });

  describe('GET API', function() {
      it('should have Access-Control-Allow-Origin as Origin on containers', function(done) {
          server.get('/sampleContainer')
              .set('Origin', 'http://example.com')
              .expect('Access-Control-Allow-Origin', 'http://example.com')
              .expect(200, done);
      });

      it('should have Access-Control-Allow-Origin as Origin on resources', function(done) {
          server.get('/sampleContainer/example1.ttl')
              .set('Origin', 'http://example.com')
              .expect('Access-Control-Allow-Origin', 'http://example.com')
              .expect(200, done);
      });

      it('should have set Link as resource', function(done) {
        server.get('/sampleContainer/example1.ttl')
            .expect('Link', "<http://www.w3.org/ns/ldp#Resource>; rel='type'")
            .expect(200, done);
      });

      it('should have set Link as Container/BasicContainer', function(done) {
        server.head('/sampleContainer/')
            .expect('Link', "<http://www.w3.org/ns/ldp#Container>; rel='type'," +
              " <http://www.w3.org/ns/ldp#BasicContainer>; rel='type'")
            .expect(200, done);
      });
      it('Should return 404 for non-existent resource', function(done) {
          server.get('/invalidfile.foo')
              .expect(404, done);
      });
      it('Should return basic container link for directories', function(done) {
          server.get('/')
              .expect('Link', /http:\/\/www.w3.org\/ns\/ldp#BasicContainer/)
              .expect(200, done);
      });
      it('Should return resource link for files', function(done) {
          server.get('/hello.html')
              .expect('Link', /http:\/\/www.w3.org\/ns\/ldp#Resource/)
              .expect(200, done);
      });
      it('Should have glob support', function(done) {
          server.get('/sampleContainer/example*')
              .expect('content-type', /text\/turtle/)
              .expect(200, done);
      });
  });

  describe('HEAD API', function() {
<<<<<<< HEAD
      it('should have Access-Control-Allow-Origin == Origin', function(done) {
          server.head('/sampleContainer/example1.ttl')
              .set('Origin', 'http://example.com')
              .expect('Access-Control-Allow-Origin', 'http://example.com')
              .expect(200, done);
      });

=======
      var emptyResponse = function(res) {
          if (res.text.length !== 0) {
              error("Not empty response");
          }
      };
      var getLink= function(res, rel) {
          var links = res.headers.link.split(',');
          for (var linkIndex in links) {
              var link = links[linkIndex];
              var parsedLink = li.parse(link);
              for (var linkRel in parsedLink) {
                  if (linkRel == rel) {
                      return parsedLink[rel];
                  }
              }
          }
          return undefined;
      };
      var hasHeader = function(rel, value) {
          var handler = function(res) {
              var link = getLink(res, rel);
              if (link) {
                  if (link !== value) {
                      error("Not same value");
                  }
              } else {
                  error("Header does not exist");
              }
          };
          return handler;
      };
>>>>>>> 8f275c28
      it('Should return empty response body', function(done) {
          server.head('/patch-5-initial.ttl')
              .expect(emptyResponse)
              .expect(200, done);
      });
<<<<<<< HEAD

      it('should have set Link as Resource', function(done) {
        server.head('/sampleContainer/example1.ttl')
            .expect('Link', "<http://www.w3.org/ns/ldp#Resource>; rel='type'")
            .expect(200, done);
      });

      it('should have set Link as Container/BasicContainer', function(done) {
        server.get('/sampleContainer/')
            .expect('Link', "<http://www.w3.org/ns/ldp#Container>; rel='type'," +
              " <http://www.w3.org/ns/ldp#BasicContainer>; rel='type'")
            .expect(200, done);
      });
=======
      it('Should return meta header', function(done) {
          server.head('/')
              .expect(hasHeader('\'describedBy\'', address + '/' + '.meta'))
              .expect(200, done);
      });
      it('Should return acl header', function(done) {
          server.head('/')
              .expect(hasHeader('\'acl\'', address + '/' + '.acl'))
              .expect(200, done);
      });

>>>>>>> 8f275c28
  });

  describe('PUT API', function() {
      var putRequestBody = fs.readFileSync(__dirname + '/resources/sampleContainer/put1.ttl', {
          'encoding': 'utf8'
      });
      it('Should create new resource', function(done) {
          server.put('/put-resource-1.ttl')
              .send(putRequestBody)
              .set('content-type', 'text/turtle')
              .expect(201, done);
      });
      it('Should create directories if they do not exist', function (done) {
          server.put('/foo/bar/baz.ttl')
              .send(putRequestBody)
              .set('content-type', 'text/turtle')
              .expect(function() {
                  fs.unlinkSync(__dirname + '/resources/foo/bar/baz.ttl');
                  fs.rmdirSync(__dirname + '/resources/foo/bar/');
                  fs.rmdirSync(__dirname + '/resources/foo/');
              })
              .expect(201, done);
      });
      it('Should return 409 code when trying to put to a container', function(done) {
          server.put('/')
              .expect(409, done);
      });
  });

  describe('DELETE API', function() {
      it('Should return 404 status when deleting a file that does not exists',
          function(done) {
              server.delete('/false-file-48484848')
                  .expect(404, done);
          });
      it('Should delete previously PUT file', function(done) {
          server.delete('/put-resource-1.ttl')
              .expect(200, done);
      });
  });

  describe('POST API', function() {
      var postRequest1Body = fs.readFileSync(__dirname + '/resources/sampleContainer/put1.ttl', {
          'encoding': 'utf8'
      });
      var postRequest2Body = fs.readFileSync(__dirname + '/resources/sampleContainer/post2.ttl', {
          'encoding': 'utf8'
      });
      it('Should create new resource', function(done) {
          server.post('/')
              .send(postRequest1Body)
              .set('content-type', 'text/turtle')
              .set('slug', 'post-resource-1')
              .expect('location', address + '/post-resource-1.ttl')
              .expect(201, done);
      });
      it('Should reject requests to existing resources', function(done) {
          server.post('/')
              .send(postRequest1Body)
              .set('content-type', 'text/turtle')
              .set('slug', 'post-resource-1')
              .expect(400, done);
      });
      it('Should be able to delete newly created resource', function(done) {
          server.delete('/post-resource-1.ttl')
              .expect(200, done);
      });
      var postResourceName;
      var setResourceName = function(res) {
          postResourceName = res.header.location;
      };
      it('Should create new resource without slug header', function(done) {
          server.post('/')
              .send(postRequest1Body)
              .set('content-type', 'text/turtle')
              .expect(201)
              .expect(setResourceName)
              .end(done);
      });
      it('Should be able to delete newly created resource', function(done) {
          server.delete('/' + S(postResourceName).chompLeft(address).s)
              .expect(200, done);
      });
      it('Should create container', function(done) {
          server.post('/')
              .set('content-type', 'text/turtle')
              .set('slug', 'loans')
              .set('link', '<http://www.w3.org/ns/ldp#BasicContainer>; rel="type"')
              .send(postRequest2Body)
              .expect(201, done);
      });
      it('Should be able to access container', function(done) {
          server.get('/loans')
              .expect('content-type', /text\/turtle/)
              .expect(function() {
                  fs.unlinkSync(__dirname + '/resources/loans/.meta');
                  fs.rmdirSync(__dirname + '/resources/loans/');
              })
              .expect(200, done);
      });
  });
});
<|MERGE_RESOLUTION|>--- conflicted
+++ resolved
@@ -6,11 +6,40 @@
 var S = require('string');
 var li = require('li');
 
-var emptyResponse = function(res) {
-    return 0 !== res.text.length;
-};
-
 describe('HTTP APIs', function() {
+
+  var emptyResponse = function(res) {
+      if (res.text.length !== 0) {
+          error("Not empty response");
+      }
+  };
+  var getLink = function(res, rel) {
+      var links = res.headers.link.split(',');
+      for (var linkIndex in links) {
+          var link = links[linkIndex];
+          var parsedLink = li.parse(link);
+          for (var linkRel in parsedLink) {
+              if (linkRel == rel) {
+                  return parsedLink[rel];
+              }
+          }
+      }
+      return undefined;
+  };
+  var hasHeader = function(rel, value) {
+      var handler = function(res) {
+          var link = getLink(res, rel);
+          if (link) {
+              if (link !== value) {
+                  error("Not same value");
+              }
+          } else {
+              error("Header does not exist");
+          }
+      };
+      return handler;
+  };
+
   var address = 'http://localhost:3457';
   var ldp = ldnode.createServer({
     root: __dirname + '/resources',
@@ -62,15 +91,15 @@
 
     it('should have set Link as resource in OPTIONS', function(done) {
       server.options('/sampleContainer/example1.ttl')
-          .expect('Link', "<http://www.w3.org/ns/ldp#Resource>; rel='type'")
+          .expect('Link', /<http:\/\/www.w3.org\/ns\/ldp#Resource>; rel='type'/)
           .end(done);
     });
 
     it('should have set Link as Container/BasicContainer in OPTIONS', function(done) {
       server.options('/sampleContainer/')
           .set('Origin', 'http://example.com')
-          .expect('Link', "<http://www.w3.org/ns/ldp#Container>; rel='type'," +
-            " <http://www.w3.org/ns/ldp#BasicContainer>; rel='type'")
+          .expect('Link', /<http:\/\/www.w3.org\/ns\/ldp#BasicContainer>; rel='type'/)
+          .expect('Link', /<http:\/\/www.w3.org\/ns\/ldp#Container>; rel='type'/)
           .end(done);
     });
   });
@@ -92,14 +121,14 @@
 
       it('should have set Link as resource', function(done) {
         server.get('/sampleContainer/example1.ttl')
-            .expect('Link', "<http://www.w3.org/ns/ldp#Resource>; rel='type'")
+            .expect('Link', /<http:\/\/www.w3.org\/ns\/ldp#Resource>; rel='type'/)
             .expect(200, done);
       });
 
       it('should have set Link as Container/BasicContainer', function(done) {
         server.head('/sampleContainer/')
-            .expect('Link', "<http://www.w3.org/ns/ldp#Container>; rel='type'," +
-              " <http://www.w3.org/ns/ldp#BasicContainer>; rel='type'")
+            .expect('Link', /<http:\/\/www.w3.org\/ns\/ldp#BasicContainer>; rel='type'/)
+            .expect('Link', /<http:\/\/www.w3.org\/ns\/ldp#Container>; rel='type'/)
             .expect(200, done);
       });
       it('Should return 404 for non-existent resource', function(done) {
@@ -113,7 +142,7 @@
       });
       it('Should return resource link for files', function(done) {
           server.get('/hello.html')
-              .expect('Link', /http:\/\/www.w3.org\/ns\/ldp#Resource/)
+              .expect('Link', /<http:\/\/www.w3.org\/ns\/ldp#Resource>; rel='type'/)
               .expect(200, done);
       });
       it('Should have glob support', function(done) {
@@ -124,67 +153,33 @@
   });
 
   describe('HEAD API', function() {
-<<<<<<< HEAD
-      it('should have Access-Control-Allow-Origin == Origin', function(done) {
+
+      it('should have Access-Control-Allow-Origin as Origin', function(done) {
           server.head('/sampleContainer/example1.ttl')
               .set('Origin', 'http://example.com')
               .expect('Access-Control-Allow-Origin', 'http://example.com')
               .expect(200, done);
       });
 
-=======
-      var emptyResponse = function(res) {
-          if (res.text.length !== 0) {
-              error("Not empty response");
-          }
-      };
-      var getLink= function(res, rel) {
-          var links = res.headers.link.split(',');
-          for (var linkIndex in links) {
-              var link = links[linkIndex];
-              var parsedLink = li.parse(link);
-              for (var linkRel in parsedLink) {
-                  if (linkRel == rel) {
-                      return parsedLink[rel];
-                  }
-              }
-          }
-          return undefined;
-      };
-      var hasHeader = function(rel, value) {
-          var handler = function(res) {
-              var link = getLink(res, rel);
-              if (link) {
-                  if (link !== value) {
-                      error("Not same value");
-                  }
-              } else {
-                  error("Header does not exist");
-              }
-          };
-          return handler;
-      };
->>>>>>> 8f275c28
       it('Should return empty response body', function(done) {
           server.head('/patch-5-initial.ttl')
               .expect(emptyResponse)
               .expect(200, done);
       });
-<<<<<<< HEAD
 
       it('should have set Link as Resource', function(done) {
         server.head('/sampleContainer/example1.ttl')
-            .expect('Link', "<http://www.w3.org/ns/ldp#Resource>; rel='type'")
+            .expect('Link', /<http:\/\/www.w3.org\/ns\/ldp#Resource>; rel='type'/)
             .expect(200, done);
       });
 
       it('should have set Link as Container/BasicContainer', function(done) {
         server.get('/sampleContainer/')
-            .expect('Link', "<http://www.w3.org/ns/ldp#Container>; rel='type'," +
-              " <http://www.w3.org/ns/ldp#BasicContainer>; rel='type'")
-            .expect(200, done);
-      });
-=======
+            .expect('Link', /<http:\/\/www.w3.org\/ns\/ldp#BasicContainer>; rel='type'/)
+           .expect('Link', /<http:\/\/www.w3.org\/ns\/ldp#Container>; rel='type'/)
+            .expect(200, done);
+      });
+
       it('Should return meta header', function(done) {
           server.head('/')
               .expect(hasHeader('\'describedBy\'', address + '/' + '.meta'))
@@ -196,7 +191,6 @@
               .expect(200, done);
       });
 
->>>>>>> 8f275c28
   });
 
   describe('PUT API', function() {
