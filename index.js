--- conflicted
+++ resolved
@@ -32,7 +32,9 @@
 var deleteHandler = require('./lib/handlers/delete.js');
 var patchHandler = require('./lib/handlers/patch.js');
 
-<<<<<<< HEAD
+// Error page handler
+var errorHandler = require('./lib/handlers/error.js');
+
 // Setting up cors
 var corsSettings = cors({
     methods: [
@@ -44,10 +46,6 @@
     maxAge: 1728000,
     origin: true
 });
-=======
-// Error page handler
-var errorHandler = require('./lib/handlers/error.js');
->>>>>>> 9349c1b3
 
 function ldnode (argv) {
     var ldp = new LDP(argv);
