// Read-Write Web:  Linked Data Server
//
"use strict";

var express = require('express'); // See http://expressjs.com/guide.html
var app = express();

var expressWs = require('express-ws')(app); //app = express app
var mime = require('mime');
var fs = require('fs');
var $rdf = require('rdflib');
var responseTime = require('response-time'); // Add X-Response-Time headers
var path = require('path');
var regexp = require('node-regexp');

var redis   = require('redis'); // https://github.com/tomkersten/sses-node-example




// Debugging:
//  See http://stackoverflow.com/questions/1911015/how-to-debug-node-js-applications
// iff debug
//var agent = require('webkit-devtools-agent')
//agent.start()

/* Install to your application, npm install webkit-devtools-agent
Include in your application, agent = require('webkit-devtools-agent')
Activate the agent: kill -SIGUSR2 <your node process id>
Access the agent via the appropriate link
*/


/////////////////////////////////////////// ArgV handling ripped from http-server/bin/http-server

var argv = require('optimist').boolean('cors').boolean('v').boolean('live').argv;

if (argv.h || argv.help || argv['?']) {
  console.log([
    "usage: ldp-httpd [path] [options]",
    "",
    "options:",
    "  -p                Port to use [3000]",
    "  -a                Address to use [0.0.0.0]",
//    "  -d                 Show directory listings [true]",
//    "  -i                 Display autoIndex [true]",
//    "  -e --ext           Default file extension if none supplied [none]",
    "  -v                log messages to console",
    "  --live            Offer and support live updates",
    "  --cors            Enable CORS via the 'Access-Control-Allow-Origin' header",
//    "  -o                 Open browser window after starting the server",
    "  -c                Set cache time (in seconds). e.g. -c10 for 10 seconds.",
    "                    To disable caching, use -c-1.",
    "  --changesSuffix sss Change the URI suffix used for the URI of a change stream",
    "  --SSESuffix sss   Change the URI suffix used for the URI of a SSE stream",
    "",
    "  -S --ssl           Enable https.",
    "  -C --cert          Path to ssl cert file (default: cert.pem).",
    "  -K --key           Path to ssl key file (default: key.pem).",
    "",
    "  -h --help          Print this list and exit."
  ].join('\n'));
  process.exit();
}

var options = {
    aclSuffix:  argv.aclSuffix || process.env.ACLSUFFIX  || ",acl",
    uriBase:    argv.uriBase || process.env.URIBASE || 'http://localhost:3000'+process.cwd() + '/test/',
    fileBase:   argv.fileBase || process.env.FILEBASE || process.cwd() + '/test/',
    address: argv.a || '0.0.0.0',
    port:  parseInt(argv.p || process.env.PORT ||  3000, 10),
    verbose: argv.v,
    xssProxy: argv.xssProxy,
    live: argv.live,
    changesSuffix: argv.changesSuffix || ',changes',
    SSESuffix: argv.SSESuffix || ',events',
    ssl: argv.S,
    cors: argv.cors,
    leavePatchConnectionOpen: false
};


var formatDateTime = function(date, format) {
    return format.split('{').map(function(s){
        var k = s.split('}')[0];
        var width = {'Milliseconds':3, 'FullYear':4};  
        var d = {'Month': 1};                  
        return s?  ( '000' + (date['get' + k]() + (d[k]|| 0))).slice(-(width[k]||2)) + s.split('}')[1] : '';
    }).join('');
};

var timestamp = function() {
    return formatDateTime(new Date(), '{FullYear}-{Month}-{Date}T{Hours}:{Minutes}:{Seconds}.{Milliseconds}');
}
var shortTime = function() {
    return formatDateTime(new Date(), '{Hours}:{Minutes}:{Seconds}.{Milliseconds}');
}
var consoleLog = function(message) {
    if (options.verbose) {
//        console.log.apply(console, arguments); // was arguments
        console.log(timestamp() + ' ' + message ); // was arguments
    }
};

var subscriptions = {}; // Map URI to array of watchers

consoleLog("\n Starting, uriBase: " + options.uriBase);
options.pathStart = '/' + options.uriBase.split('//')[1].split('/').slice(1).join('/');
options.prePathSlash =  options.uriBase.split('/').slice(0,3).join('/');
consoleLog("URI pathStart: " + options.pathStart);
options.pathFilter = regexp().start(options.pathStart).toRegExp();
options.proxyFilter = regexp().start(options.xssProxy).toRegExp();
consoleLog("URI path filter regexp: " + options.pathFilter);


consoleLog("Verbose: "+options.verbose);
consoleLog("Live: "+options.live);

if (process.platform !== 'win32') {
  //
  // Signal handlers don't work on Windows.
  //
  process.on('SIGINT', function () {
    consoleLog('http-server stopped.');
    process.exit();
  });
}


var PATCH = $rdf.Namespace('http://www.w3.org/ns/pim/patch#');

var uriToFilename = function(uri) {
    if (uri.slice(0, options.pathStart.length) !== options.pathStart) {
        throw "Path '"+uri+"'not starting with base '" + options.pathStart +"'.";
    }
    var filename = options.fileBase + uri.slice(options.pathStart.length);
    // consoleLog(' -- filename ' +filename);
    return filename;    
};


var getRawBody = require('raw-body'); // See https://github.com/stream-utils/raw-body
app.use(function (req, res, next) {
    getRawBody(req, {
        length: req.headers['content-length'],
        limit: '1mb',
        encoding: 'utf-8' // typer.parse(req.headers['content-type']).parameters.charset
    }, function (err, string) {
    if (err) {
        return next(err);
    }
    req.text = string;
    next();
  });
});




var postOrPatch = function(req, res) {
    consoleLog('\nPOST ' +req.path);
    consoleLog(' text length: ' + (req.text ? req.text.length : 'undefined2'));
    res.header('MS-Author-Via' , 'SPARQL' );
    var filename = uriToFilename(req.path);
    var patchContentType = req.get('content-type').split(';')[0].trim(); // Ignore parameters
    var targetContentType = mime.lookup(filename);
    var targetURI = options.prePathSlash + req.path;
    var patchURI = targetURI ;  // @@@ beware the triples from the patch ending up in the same place
    consoleLog("Patch Content-type " + patchContentType + " patching target " + targetContentType + " <" + targetURI + '>');
    var targetKB = $rdf.graph();
    var patchKB = $rdf.graph(); // Keep the patch in a sep KB as its URI is the same ! 
    var patchObject;
    var fail = function(status, message) {
        consoleLog("FAIL "+status+ " " + message);
        return res.status(status).send('<html><body>\n'+ message+ '\n</body></html>\n');
    };
    switch(patchContentType) {
        case 'application/sparql':
            consoleLog("parsing query ...");
            var query = $rdf.SPARQLToQuery(req.text, false, patchKB, patchURI); // last param not used ATM
            var dataIn;
            try {
                dataIn = fs.readFileSync(filename, { encoding: 'utf8'});
            } catch (err) {
                return res.status(404).send("Patch: Original file read error:" + err + '\n');
            }
            consoleLog("File read OK "+dataIn.length);
            try {
                consoleLog("parsing target file ...");
                $rdf.parse(dataIn, targetKB, targetURI, targetContentType);
                consoleLog("Target parsed OK ");
            } catch(e) {
                return res.status(500).send("Patch: Target " + targetContentType + " file syntax error:" + e);
            }
			
            var bindingsArray = [];
            var onBindings = function(bindings) {
                consoleLog("    bindings: " + bindings);
                bindingsArray.push(bindings);
            };
            var onDone = function() {
                consoleLog("Query done, no. bindings: " + bindingsArray.length);
                res.json(bindingsArray);
    //          res.set('content-type', 'application/json')
    //          res.send(dataOut);
            };
            var fetcher = new  $rdf.Fetcher(targetKB, 10000, true);
            targetKB.query(query, onBindings, fetcher, onDone);
			
			
        break;
		
    case 'application/sparql-update':
        try { // Must parse relative to document's base address but patch doc should get diff URI
            consoleLog("parsing patch ...");
            patchObject = $rdf.sparqlUpdateParser(req.text, patchKB, patchURI);
        } catch(e) {
            return res.status(400).send("Patch format syntax error:\n" + e + '\n'); 
        }
        consoleLog("reading target file ...");

        if (true) {  /// USe synchronous style to prevent interruption
            var dataIn;
            try {
                dataIn = fs.readFileSync(filename, { encoding: 'utf8'});
            } catch (err) {
                return res.status(404).send("Patch: Original file read error:" + err + '\n');
            }
            consoleLog("File read OK "+dataIn.length);
            try {
                consoleLog("parsing target file ...");
                $rdf.parse(dataIn, targetKB, targetURI, targetContentType);
                consoleLog("Target parsed OK ");
            } catch(e) {
                return res.status(500).send("Patch: Target " + targetContentType + " file syntax error:" + e);
            }
                
            // consoleLog("Pre check ");
            // targetKB.check(); // @@
            var target = patchKB.sym(targetURI);
            consoleLog("Target parsed OK, patching... ");
                
            targetKB.applyPatch(patchObject, target, function(err){
                if (err) {
                    return fail(409, err); // HTTP inconsistency error -- very important.
                };
                consoleLog("Patched. Writeback URI base " + targetURI);
                var data = $rdf.serialize(target, targetKB, targetURI, targetContentType);
                // consoleLog("Writeback data: " + data);
                try {
                    fs.writeFileSync(filename, data, { encoding: 'utf8'});
                } catch (er) {
                    return fail(500, "Failed to write file back after patch: "+ err);
                };
                consoleLog("Patch applied OK (sync)");
                res.send("Patch applied OK\n");
                if (options.live) {
                    publishDelta(req, res, patchKB, targetURI);
                }
                return;
            });
                                    
        } else { // Assync
        
            fs.readFile(filename, { encoding: 'utf8'}, function (err,data) {
                if (err) {
                    return res.status(404).send("Patch: Original file read error:" + err + '\n');
                }
                consoleLog("File read OK "+data.length);
                try {
                    consoleLog("parsing target file ...");
                    $rdf.parse(data, targetKB, targetURI, targetContentType);
                    consoleLog("Target parsed OK ");

                } catch(e) {
                    return res.status(500).send("Patch: Target " + targetContentType + " file syntax error:" + e);
                }
                
                var target = patchKB.sym(targetURI);
                
                var writeFileBack = function() {
                    // consoleLog("Accumulated namespaces:" + targetKB.namespaces)
                    consoleLog("Writeback URI base " + targetURI);
                    var data = $rdf.serialize(target, targetKB, targetURI, targetContentType);
                    // consoleLog("Writeback data: " + data);

                    fs.writeFile(filename, data, { encoding: 'utf8'}, function(err){
                        if (err) {
                            return fail(500, "Failed to write file back after patch: "+ err);
                        }
                        consoleLog("Patch applied OK");
                        res.send("Patch applied OK\n");
                        if (options.live) {
                            publishDelta(req, res, patchKB, targetURI);
                        }
                        return;
                    }); // end write done
                };
                
                targetKB.applyPatch(patchObject, target, function(err){
                    if (err) {
                        return fail(409, err); // HTTP inconsistency error -- very important.
                    }
                    writeFileBack();
                });
                
            }); // end read file done            
        
        } // if
        break;
        
    default:
        return fail(400, "Sorry unknowm patch content type: " + patchContentType);
    }; // switch content-type
}; // postOrPatch


///////////////  Server side Events SSE


var SSEsubscriptions = {};

var subscribeToChanges_SSE = function(req, res) {

    var messageCount;
    console.log("Server Side Events subscription");
    var targetPath = req.path.slice(0, - options.changesSuffix.length); // lop off ',events'
    if (SSEsubscriptions[targetPath] === undefined) {
        SSEsubscriptions[targetPath] = redis.createClient();
    }
    var subscriber = SSEsubscriptions[targetPath];
    console.log("Server Side Events subscription: " + targetPath);

    subscriber.subscribe('updates');

    // In case we encounter an error...print it out to the console
    subscriber.on('error', function(err) {
        console.log("Redis Error: " + err);
    });

    // When we receive a message from the redis connection
    subscriber.on('message', function(channel, message) {
        messageCount += 1; // Increment our message count

        res.write('id: ' + messageCount + '\n');
        res.write("data: " + message + '\n\n'); // Note the extra newline
    });

    //send headers for event-stream connection
    res.writeHead(200, {
        'Content-Type': 'text/event-stream',
        'Cache-Control': 'no-cache',
        'Connection': 'keep-alive'
    });
    res.write('\n');

    // The 'close' event is fired when a user closes their browser window.
    // In that situation we want to make sure our redis channel subscription
    // is properly shut down to prevent memory leaks.
    
    req.on("close", function() {
        subscriber.unsubscribe();
        subscriber.quit();
    });
    
};

var publishDelta_SSE = function (req, res, patchKB, targetURI){
    // @@ TODO
    var targetPath = req.path.slice(0, - options.changesSuffix.length); // lop off ',changes'
    var publisherClient = SSEsubscriptions[targetPath];
    publisherClient.publish( 'updates', ('"' + targetPath + '" data changed visited') );
};

///////////////// Long poll

var DelayedResponse = require('http-delayed-response');
// try this.  https://www.npmjs.org/package/http-delayed-response


var subscribeToChangesLongPoll = function(req, res) {
    var targetPath = req.path.slice(0, - options.changesSuffix.length); // lop off ',changes'
    if (subscriptions[targetPath] === undefined) {
        subscriptions[targetPath] = [];
    }

    var delayed = new DelayedResponse(req, res);

    var subscription = { 'targetPath': targetPath,
            'request': req, 'response': res, 'delayed': delayed,
            'timestamp': timestamp() };
    subscriptions[targetPath].push(subscription);
    
    var unsubscribe = function() {
        for (var i=0; i < subscriptions[targetPath].length; i++) {
            if (subscriptions[targetPath][i] === subscription) {
                subscriptions[targetPath] = subscriptions[targetPath].splice(i, 1);
                consoleLog("UNSUBSCRIBED " + targetPath + " now " + subscriptions[targetPath].length);
                return;
            }
        }
        consoleLog("ERROR - COULD NOT FIND SUB of " + subscription.timestamp +
            " for " + targetPath + " now " + subscriptions[targetPath].length);

    }

    delayed.on('error', function(e) {
        consoleLog("DeleyaedResponse error " + e);
        unsubscribe();
    });
    delayed.on('done', function(e) {
        consoleLog("DeleyaedResponse done " + e);
        unsubscribe();
    });
    delayed.on('abort', function(e) {// eg the other end disconnected
        consoleLog("DeleyaedResponse abort " + e);
        unsubscribe();
    });
    delayed.on('cancel', function(e) {
        consoleLog("DeleyaedResponse cancel " + e);
        unsubscribe();
    });
    delayed.wait();
    //slowFunction(delayed.wait());
    res.set('content-type', 'text/n3');
    res.set('Cache-Control', 'no-cache, no-store, must-revalidate');
    // was: res.setTimeout
    req.socket.setTimeout(0); // Disable timeout (does this work??)
    
    consoleLog("LONG POLL : Now " + subscriptions[targetPath].length +  " subscriptions for " +  targetPath);

};

// Find the patch operation itself withing a patch graph
var patchOperation = function(patchKB) {
    // consoleLog("PatchKb = " + patchKB.statements.map(function(st){return st.toNT()})) 
    var sts = patchKB.statementsMatching(undefined, PATCH('insert'), undefined, undefined)
        .concat(patchKB.statementsMatching(undefined, PATCH('delete'), undefined, undefined));
    return sts.length ? sts[0].subject : null;
}

var publishDelta = function (req, res, patchKB, targetURI){

    var operation = patchOperation(patchKB);
    if (!operation) {
        consoleLog("Dummy patch, no opreration. Publish aborted.");
        return;
    }
    patchKB.add(operation, PATCH('logged'), new Date()); // @@ also add user 
    var patchData = $rdf.serialize(undefined, patchKB, targetURI, 'text/n3');
    
    consoleLog("Distributing change to " + req.path + ", patch is: " );
    consoleLog("<<<<<" + patchData + ">>>>>\n");

    publishDelta_LongPoll(req, res, patchData, targetURI);

};

var publishDelta_LongPoll = function (req, res, patchData, targetURI){
    consoleLog("    Long poll change subscription count " + (subscriptions[req.path] || []).length);
    if (! subscriptions[req.path]) return; 
    subscriptions[req.path].map(function(subscription){
        consoleLog("    Long poll change to " + req.path);
        if (options.leavePatchConnectionOpen) {
            subscription.response.write(patchData);
        } else {
            // consoleLog("    --- headersSent 2  " + res.headersSent);
            subscription.response.write(patchData);
            subscription.response.end();
        };    
    });

    subscriptions[req.path] = []; // one-off polll
    consoleLog("LONG POLL : Now NO subscriptions for " +  targetURI);
}


app.use(responseTime());


//////////////////// Request handlers:

app.mountpath = ''; //  needs to be set for addSocketRoute aka .ws()
//consoleLog("App mountpath: " + app.mountpath);
/*
app.ws('/echo', function(ws, req) {
  ws.on('message', function(msg) {
    ws.send(msg);
  });
});
*/

// was options.pathFilter
app.ws('/', function(socket, res) {   // https://github.com/HenningM/express-ws
    consoleLog("    WEB SOCKET incoming on " + socket.path);
    socket.on('message', function(msg) {
        console.log("Web socket message = "+msg);
        // subscribeToChanges(socket, res);
    });
});

if (options.xssProxy) {
    var request = require('request');
    // https://www.npmjs.com/package/request
    consoleLog('XSS Proxy listening to ' + (options.proxyFilter))
    app.get(options.proxyFilter, function(req, res) {
<<<<<<< HEAD
        var uri1 = req.path.indexOf('uri=');
        if (uri1 < 0) {
            return res.status(400).send("Proxy has no uri= param ");
=======
		consoleLog('originalUrl: ' + req.originalUrl);
		var uri = req.query.uri; 
        if (!uri) {
            return res.status(400).send("Proxy has no uri param ");
>>>>>>> 4a9581c2
        }
		consoleLog('Proxy destination URI: ' + uri)
        request.get(uri).pipe(res);
    });
};



app.get(options.pathFilter, function(req, res){

    if (('' +req.path).slice(- options.changesSuffix.length) === options.changesSuffix) 
        return subscribeToChangesLongPoll(req, res);
    if (('' +req.path).slice(- options.SSESuffix.length) === options.SSESuffix) 
        return subscribeToChanges_SSE(req, res);
        
    res.header('MS-Author-Via' , 'SPARQL' );
    if (options.live) {
        // Note not yet in http://www.iana.org/assignments/link-relations/link-relations.xhtml
        res.header('Link' , '' + req.path + options.changesSuffix + ' ; rel=changes' );
        // res.header('Link' , '' + req.path + options.SSESuffix + ' ; rel=events' );  overwrites the pevious
        res.header('Updates-Via' , '' + req.path + options.changesSuffix );
    };
    consoleLog('GET -- ' +req.path);
    var filename = uriToFilename(req.path);
    fs.readFile(filename, function(err, data) {
        if (err) {
            consoleLog(' -- read ERROR ' + err);
            res.status(404).send("Can't read file: "+ err)
        } else {
            var ct = mime.lookup(filename);
            res.set('content-type', ct)
            res.send(data);
            consoleLog(' -> GET ' + req.path + ' sent ' + data.length +' bytes of ' + ct);
        };
    });
});



app.put(options.pathFilter, function(req, res){
    consoleLog('PUT ' +req.path);
    consoleLog(' text length:' + (req.text ? req.text.length : 'undefined1'))
    res.header('MS-Author-Via' , 'SPARQL' );
    var filename = uriToFilename(req.path);
    var ct1 = req.get('content-type');
    var ct2 = mime.lookup(filename);
    if (ct1 && ct2 && (ct1 !== ct2)) {
        res.status(415).send("Content type mismatch with path file.extenstion");
    }
    if (!ct2) { // @@ Later, add the extension or track metadata
        res.status(415).send("Sorry, Filename must have extension for content type");
    }
    fs.writeFile(filename, req.text,  function(err) {
        if (err) {
            consoleLog(" ### Write error: " + err);
            return res.status(500).send("Can't write file: "+ err);
        } else {
            consoleLog(" -- write Ok " + req.text.length);
            res.send();
        }
    }); // file write
});

app.delete(options.pathFilter, function(req, res){
    consoleLog('\nDELETE ' +req.path);
//    res.header('MS-Author-Via' , 'SPARQL' );
    var filename = uriToFilename(req.path);
    fs.unlink(filename, function(err) {
        if (err) {
            consoleLog("   ### DELETE unlink() error: " + err);
            return res.status(404).send("Can't delete file: "+ err); // @@ best 
        } else {
            consoleLog(" -- delete Ok " + req.text.length);
            res.send();
        }
    }); // file delete
});


app.post(options.pathFilter, postOrPatch);

app.patch(options.pathFilter, postOrPatch);

/*
process.on('uncaughtException', function(err) {
    // handle the error anyway -- continuing is generally dangerous
    console.log('Otherwise uncaught server exception: ' +err + '; stack: ' +err.stack);
    process.exit(1);
});
*/

var server = app.listen(options.port, function() {
    consoleLog("Listening on port " + server.address().port);
});

<|MERGE_RESOLUTION|>--- conflicted
+++ resolved
@@ -450,7 +450,7 @@
     var patchData = $rdf.serialize(undefined, patchKB, targetURI, 'text/n3');
     
     consoleLog("Distributing change to " + req.path + ", patch is: " );
-    consoleLog("<<<<<" + patchData + ">>>>>\n");
+    consoleLog("[[[" + patchData + "]]]\n");
 
     publishDelta_LongPoll(req, res, patchData, targetURI);
 
@@ -504,16 +504,10 @@
     // https://www.npmjs.com/package/request
     consoleLog('XSS Proxy listening to ' + (options.proxyFilter))
     app.get(options.proxyFilter, function(req, res) {
-<<<<<<< HEAD
-        var uri1 = req.path.indexOf('uri=');
-        if (uri1 < 0) {
-            return res.status(400).send("Proxy has no uri= param ");
-=======
 		consoleLog('originalUrl: ' + req.originalUrl);
 		var uri = req.query.uri; 
         if (!uri) {
             return res.status(400).send("Proxy has no uri param ");
->>>>>>> 4a9581c2
         }
 		consoleLog('Proxy destination URI: ' + uri)
         request.get(uri).pipe(res);
