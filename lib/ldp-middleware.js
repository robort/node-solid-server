module.exports = LdpMiddleware

var express = require('express')
var header = require('./header')
var acl = require('./acl')
var authentication = require('./handlers/authentication')
var get = require('./handlers/get')
var post = require('./handlers/post')
var put = require('./handlers/put')
var del = require('./handlers/delete')
var patch = require('./handlers/patch')
var index = require('./handlers/try-index')
var errorPages = require('./handlers/error-pages')

function LdpMiddleware (corsSettings) {
  var router = express.Router('/')

  // Add Link headers
  router.use(header.linksHandler)
  if (corsSettings) {
    router.use(corsSettings)
  }

<<<<<<< HEAD
  router.use('/*', login.loginHandler)
  router.get('/*', acl.allow('Read'), index, get)
=======
  router.use('/*', authentication)
  router.get('/*', acl.allow('Read'), get)
>>>>>>> 95880beb
  router.post('/*', acl.allow('Append'), post)
  router.patch('/*', acl.allow('Append'), patch)
  router.put('/*', acl.allow('Append'), put)
  router.delete('/*', acl.allow('Write'), del)

  // Errors
  router.use(errorPages)

  // TODO: in the process of being deprecated
  // Convert json-ld and nquads to turtle
  // router.use('/*', parse.parseHandler)

  return router
}<|MERGE_RESOLUTION|>--- conflicted
+++ resolved
@@ -21,13 +21,8 @@
     router.use(corsSettings)
   }
 
-<<<<<<< HEAD
-  router.use('/*', login.loginHandler)
+  router.use('/*', authentication)
   router.get('/*', acl.allow('Read'), index, get)
-=======
-  router.use('/*', authentication)
-  router.get('/*', acl.allow('Read'), get)
->>>>>>> 95880beb
   router.post('/*', acl.allow('Append'), post)
   router.patch('/*', acl.allow('Append'), patch)
   router.put('/*', acl.allow('Append'), put)
