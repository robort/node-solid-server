{
  "name": "ldnode",
  "description": "Linked Data Platform",
  "version": "0.1.0",
  "author": {
    "name": "Tim Berners-Lee",
    "email": "timbl@w3.org"
  },
  "maintainers": [
    {
      "name": "Nicola Greco",
      "email": "me@nicolagreco.com"
    },
    {
      "name": "Martin Martinez Rivera",
      "email": "martinmr@mit.edu"
    }
  ],
  "license": "MIT",
  "repository": {
    "type": "git",
    "url": "https://github.com/linkeddata/ldnode"
  },
  "homepage": "http://github.com/linkeddata/ldnode",
  "bugs": "http://github.com/linkeddata/ldnode/issues",
  "dependencies": {
    "acl": "^0.4.7",
    "async": "^1.3.0",
    "express": "^4.13.1",
    "express-session": "^1.11.3",
    "express-ws": "^0.2.6",
    "fs-extra": "^0.21.0",
    "glob": "^5.0.13",
    "http-delayed-response": "0.0.4",
    "jsonld": "^0.3.22",
    "li": "^1.0.1",
    "mime": "^1.3.4",
    "n3": "^0.4.3",
    "node-regexp": "^0.1.1",
    "node-uuid": "^1.4.3",
    "optimist": "^0.6.1",
    "raw-body": "^2.1.2",
    "rdflib": "^0.2.6",
    "redis": "^0.12.1",
    "request": "^2.58.0",
    "response-time": "^2.3.1",
    "string": "^3.3.0",
    "webid": "git://github.com/linkeddata/node-webid.git"
  },
  "devDependencies": {
    "chai": "^3.0.0",
    "mocha": "^2.2.5",
    "supertest": "^1.0.1"
  },
<<<<<<< HEAD
  "main": "index.js",
=======
  "main": "server.js",
>>>>>>> f75e9216
  "scripts": {
    "start": "node bin/ldnode.js",
    "test": "./node_modules/mocha/bin/mocha ./test/*.js"
  },
  "bin": {
    "ldnode": "../bin/ldnode.js"
  }
}<|MERGE_RESOLUTION|>--- conflicted
+++ resolved
@@ -52,11 +52,7 @@
     "mocha": "^2.2.5",
     "supertest": "^1.0.1"
   },
-<<<<<<< HEAD
   "main": "index.js",
-=======
-  "main": "server.js",
->>>>>>> f75e9216
   "scripts": {
     "start": "node bin/ldnode.js",
     "test": "./node_modules/mocha/bin/mocha ./test/*.js"
@@ -64,4 +60,4 @@
   "bin": {
     "ldnode": "../bin/ldnode.js"
   }
-}+}
