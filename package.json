{
  "name": "ldnode",
  "description": "Linked Data Platform",
  "version": "0.2.12",
  "author": {
    "name": "Tim Berners-Lee",
    "email": "timbl@w3.org"
  },
  "maintainers": [
    {
      "name": "Nicola Greco",
      "email": "me@nicolagreco.com"
    },
    {
      "name": "Martin Martinez Rivera",
      "email": "martinmr@mit.edu"
    }
  ],
  "license": "MIT",
  "repository": {
    "type": "git",
    "url": "https://github.com/linkeddata/ldnode"
  },
  "homepage": "http://github.com/linkeddata/ldnode",
  "bugs": "http://github.com/linkeddata/ldnode/issues",
  "dependencies": {
    "acl": "^0.4.7",
    "async": "^1.3.0",
    "cors": "^2.7.1",
    "debug": "^2.2.0",
    "express": "^4.13.3",
    "express-session": "^1.11.3",
    "fs-extra": "^0.21.0",
    "glob": "^5.0.13",
    "http-delayed-response": "0.0.4",
    "jsonld": "^0.3.22",
    "li": "^1.0.1",
    "mime": "^1.3.4",
    "n3": "^0.4.3",
    "negotiator": "^0.5.3",
    "node-regexp": "^0.1.1",
    "node-uuid": "^1.4.3",
    "nomnom": "^1.8.1",
    "raw-body": "^2.1.2",
    "rdflib": "^0.2.9",
    "redis": "^0.12.1",
    "request": "^2.58.0",
    "response-time": "^2.3.1",
<<<<<<< HEAD
    "solid-acl": "^1.0.0",
=======
    "solid-ws": "^0.2.0",
>>>>>>> 18c58b7f
    "string": "^3.3.0",
    "webid": "^0.2.4"
  },
  "devDependencies": {
    "chai": "^3.0.0",
    "mocha": "^2.2.5",
    "nock": "^2.10.0",
    "supertest": "^1.0.1"
  },
  "main": "index.js",
  "scripts": {
    "start": "node ./bin/ldnode.js",
    "test": "./node_modules/mocha/bin/mocha ./test/*.js",
    "test-debug": "DEBUG='ldnode:*' ./node_modules/mocha/bin/mocha ./test/*.js",
    "test-acl": "./node_modules/mocha/bin/mocha ./test/acl.js",
    "test-params": "./node_modules/mocha/bin/mocha ./test/params.js",
    "test-http": "./node_modules/mocha/bin/mocha ./test/http.js",
    "test-formats": "./node_modules/mocha/bin/mocha ./test/formats.js",
    "test-errors": "./node_modules/mocha/bin/mocha ./test/errors.js",
    "ldp-webid": "node ./bin/ldnode.js --webid --cert ./test/keys/cert.pem --key ./test/keys/key.pem -v -r ./test/resources",
    "ldp-ssl": "node ./bin/ldnode.js --cert ./test/keys/cert.pem --key ./test/keys/key.pem -v -r ./test/resources"
  },
  "bin": {
    "ldnode": "./bin/ldnode.js"
  }
}<|MERGE_RESOLUTION|>--- conflicted
+++ resolved
@@ -46,11 +46,8 @@
     "redis": "^0.12.1",
     "request": "^2.58.0",
     "response-time": "^2.3.1",
-<<<<<<< HEAD
     "solid-acl": "^1.0.0",
-=======
     "solid-ws": "^0.2.0",
->>>>>>> 18c58b7f
     "string": "^3.3.0",
     "webid": "^0.2.4"
   },
